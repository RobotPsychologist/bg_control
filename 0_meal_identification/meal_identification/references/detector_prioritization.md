--- conflicted
+++ resolved
@@ -51,7 +51,6 @@
   * **Problem 2**: unknown number of changes
 
 ## Metrics
-<<<<<<< HEAD
 | Metric Type | Description | Math Description | Source |
 | - | - | --- | - |
 | Annotation error | Difference between the predicted  number of cps and actual cps | $\Delta_{AE}(\mathcal{T}^{*},\hat{\mathcal{T}}):=\|\hat{K} - K^{*}\|$ | [(C. Truong 2020, Sec.3)](https://www.sciencedirect.com/science/article/pii/S0165168419303494)|
@@ -59,15 +58,7 @@
 | Rand index | The average similarity between the predicted breakpoint set $\hat{\mathcal{T}}$ and the ground truth $\mathcal{T}^{*}$. An agreement is when a pair of indexes are in the same segment. | $\Delta_{RI}(\mathcal{T}^{*}, \hat{\mathcal{T}}):=\frac{\|gr(\hat{\Tau}) \cap gr(\mathcal{T}^{*}) \| + \|ngr(\hat{\Tau}) \cap ngr(\mathcal{T}^{*}) \|}{T(T-1)}$ | [(C. Truong 2020, Sec.3)](https://www.sciencedirect.com/science/article/pii/S0165168419303494) |
 | F1-Score | Precision is the proportion of predicted change points that are true change points. Recall is the proportion of true change points that are well predicted.  | $\Delta_{F1}(\mathcal{T}^{*},\hat{\mathcal{T}}):=2\times\frac{PREC(\mathcal{T}^{*},\hat{\mathcal{T}}) \times REC(\mathcal{T}^{*},\hat{\mathcal{T}})}{PREC(\mathcal{T}^{*},\hat{\mathcal{T}}) + REC(\mathcal{T}^{*},\hat{\mathcal{T}})}$ | [(C. Truong 2020, Sec.3)](https://www.sciencedirect.com/science/article/pii/S0165168419303494) |
 |  | |  | |
-=======
-| Metric Type | Description | Math Description |
-| - | - | --- |
-| Annotation error | Difference between the predicted  number of cps and actual cps | $\Delta_{AE}(\mathcal{T}^{*},\hat{\mathcal{T}}):=\|\hat{K} - K^{*}\|$ |
-| Hausdorff error | the greatest temporal distance between a change point and its prediction | $\Delta_{HA}(\mathcal{T}^{*},\hat{\mathcal{T}}):= \max{\{\max_{\hat{t}\in\hat{\mathcal{T}}} \min_{t^{*}\in\mathcal{T}^{*}} \|\hat{t}-t^{*}\|,\max_{t^{*}\in \mathcal{T}^{*}} \min_{\hat{t}\in\hat{\mathcal{T}}}\|\hat{t}-t^{*}\|\}}$ |
-| Rand index | |  |
-| F1-Score | |  |
-|  | |  |
->>>>>>> d073b95d
+
 
 
 
