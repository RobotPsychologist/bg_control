# Detector sktime Implementation Prioritization

## Meta Data
| Algorithm | Literature | Hyperparameters |
| ----------- | ----------- | ----------- |
<<<<<<< HEAD
|  |  |
|  |  |


## Abstract Typing
Below is a table of cost functions that can be used for change point detection.
Cost functions $c(y_{t_{k}.t_{k+1}})$ measure the goodness-of-fit of a subsignal $y_{t_{k}.t_{k+1}} = \{y_{t}\}$ [(C. Truong et.al 2020, Sec.2)](https://www.sciencedirect.com/science/article/pii/S0165168419303494).
The quantitative criterion $V(\mathcal{T},y)$ must be minimized and is the sum of these cost functions:

$$V(\mathcal{T},y) := \sum_{k=0}^{K} c(y_{t_{k}.t_{k+1}})$$

| Cost Function | Algorithm/Model Subtype | Detection Type | Parametric/Non-parametric | Score? | Search Method | Label Annotation Present? | Learning Type | Learning Mode | Univariate | Multivariate | Online/Offline | Problem Type | Time Series scitype |
| ----------- | ----------- | ----------- | ----------- | ----------- | ----------- | ----------- | ----------- | ----------- | ----------- | ----------- | ----------- | ----------- | ---------- |
| $c_{i.i.d.}(y_{a.b})$ | maximum likelihood estimation | change point | parametric |  |  |  |  |  |  |  |  | offline |  |  |
| $c_{L_{2}}(y_{a.b})$ | maximum likelihood estimation | change point | parametric |  |  |  |  |  |  |  |  | offline  |  |  |
| $c_{\Sigma}(y_{a.b})$ | maximum likelihood estimation | change point | parametric |  |  |  |  |  |  |  |  | offline  |  |  |
| $c_{Poisson}(y_{a.b})$ | maximum likelihood estimation | change point | parametric |  |  |  |  |  |  |  |  | offline |  |  |
| $c_{linear}(y_{a.b})$ | piecewise linear regression | change point | parametric |  |  |  |  |  |  |  |  | offline |  |  |
| $c_{linear,L_{1}}(y_{a.b})$ | piecewise linear regression | change point | parametric |  |  |  |  |  |  |  |  | offline  |  |  |
| $c_{AR}(y_{a.b})$ | piecewise linear regression | change point | parametric |  |  |  |  |  |  |  |  | offline |  |  |
| $c_{M}(y_{a.b})$| Mahalanobis-type metric | change point | parametric |  |  |  |  |  |  |  |  | offline |  |  |
| $c_{\hat{F}}(y_{a.b})$ | non-parametric maximum likelihood estimation | change point | non-parametric |  |  |  |  |  |  |  |  | offline |  |  |
| $c_{rank}(y_{a.b})$ | rank-based | change point | non-parametric |  |  |  |  |  |  |  |  | offline |  |  |
| $c_{kernel}(y_{a.b})$ | kernel-based | change point | non-parametric |  |  |  |  |  |  |  |  | offline |  |  |
| $c_{rbf}(y_{a.b})$ | kernel-based | change point | non-parametric |  |  |  |  |  |  |  |  | offline |  |  |
| $c_{\mathcal{H},M}(y_{a.b})$ | kernel-based | change point | non-parametric |  |  |  |  |  |  |  |  | offline |  |  |
| |  |  |  |  |  |  |  |  |  |  |  |  |  |


=======
| Binary Segmentation  |  |
| Fused Lasso |  |
| Opt |  |
| Pelt |  |
| Window |  |
>>>>>>> e612f79c

* **Detection Type**: points, segments, both, something else
    * segment = (start time stamp, end time stamp)
    * if segments, can they overlap
    * are labels deterministic, or probabilistic (probability of segment)
* **type of label meaning**: outlier/anomaly, changepoint, mixed/multiple, something else
* **Parametric/Non-parametric**: Is the model a parametric or non-parametric
* **Score**: does the algorithm also return a score, e.g., anomaly score
* **Cost Function**:
* **label annotation present?**: If yes: categorical, numerical
* **learning type**: supervised, unsupervised, semi-supervised
* **learning mode**: stream, batch, both
* **Univariate/Multivariate**: univariate only or multivariate capability
* **Online/Offline**:
  * **online** aim to detect changes as they occur in real-time settings.
    * often refers to *event* or *anomaly detection*
  * **offline** retrospectively detect changes when all sames are collected.
    * Also called *signal segmentation*
    * Also referred to as *retrospective* or *a posteriori*
* **time series scitype**: single time series, panel/collection, hierarchical, multiple of these, something else.
* **Constraint Type**: which category of change point detection does the model fall under:
  * **Problem 1**: known number of changes
  * **Problem 2**: unknown number of changes


## Cost Functions
| Cost Function | Algorithm/Model Subtype | Detection Type | Parametric/Non-parametric | Score? | Search Method | Label Annotation Present? | Learning Type | Learning Mode | Univariate | Multivariate | Online/Offline | Problem Type | Time Series scitype |
| ----------- | ----------- | ----------- | ----------- | ----------- | ----------- | ----------- | ----------- | ----------- | ----------- | ----------- | ----------- | ----------- | ---------- |
| $c_{i.i.d.}(y_{a.b})$ | maximum likelihood estimation | change point | parametric |  |  |  |  |  |  |  |  |  |  |  |
| $c_{L_{2}}(y_{a.b})$ | maximum likelihood estimation | change point | parametric |  |  |  |  |  |  |  |  |  |  |  |
| $c_{\Sigma}(y_{a.b})$ | maximum likelihood estimation | change point | parametric |  |  |  |  |  |  |  |  |  |  |  |
| $c_{Poisson}(y_{a.b})$ | maximum likelihood estimation | change point | parametric |  |  |  |  |  |  |  |  |  |  |  |
| $c_{linear}(y_{a.b})$ | piecewise linear regression | change point | parametric |  |  |  |  |  |  |  |  |  |  |  |
| $c_{linear,L_{1}}(y_{a.b})$ | piecewise linear regression | change point | parametric |  |  |  |  |  |  |  |  |  |  |  |
| $c_{AR}(y_{a.b})$ | piecewise linear regression | change point | parametric |  |  |  |  |  |  |  |  |  |  |  |
| $c_{M}(y_{a.b})$| Mahalanobis-type metric | change point | parametric |  |  |  |  |  |  |  |  |  |  |  |
| $c_{\hat{F}}(y_{a.b})$ | non-parametric maximum likelihood estimation | change point | non-parametric |  |  |  |  |  |  |  |  |  |  |  |
| $c_{rank}(y_{a.b})$ | rank-based | change point | non-parametric |  |  |  |  |  |  |  |  |  |  |  |
| $c_{kernel}(y_{a.b})$ | kernel-based | change point | non-parametric |  |  |  |  |  |  |  |  |  |  |  |
| $c_{rbf}(y_{a.b})$ | kernel-based | change point | non-parametric |  |  |  |  |  |  |  |  |  |  |  |
| $c_{\mathcal{H},M}(y_{a.b})$ | kernel-based | change point | non-parametric |  |  |  |  |  |  |  |  |  |  |  |
| |  |  |  |  |  |  |  |  |  |  |  |  |  |


## Metrics
| Metric Type | Description | Math Description | Source |
| - | - | --- | - |
| Annotation error | Difference between the predicted  number of cps and actual cps | $\Delta_{AE}(\mathcal{T}^{*},\hat{\mathcal{T}}):=\|\hat{K} - K^{*}\|$ | [(C. Truong 2020, Sec.3)](https://www.sciencedirect.com/science/article/pii/S0165168419303494)|
| Hausdorff error | The greatest temporal distance between a change point and its prediction | $\Delta_{HA}(\mathcal{T}^{*},\hat{\mathcal{T}}):= \max{\{\max_{\hat{t}\in\hat{\mathcal{T}}} \min_{t^{*}\in\mathcal{T}^{*}} \|\hat{t}-t^{*}\|,\max_{t^{*}\in \mathcal{T}^{*}} \min_{\hat{t}\in\hat{\mathcal{T}}}\|\hat{t}-t^{*}\|\}}$ | [(C. Truong 2020, Sec.3)](https://www.sciencedirect.com/science/article/pii/S0165168419303494) |
| Rand index | The average similarity between the predicted breakpoint set $\hat{\mathcal{T}}$ and the ground truth $\mathcal{T}^{*}$. An agreement is when a pair of indexes are in the same segment. | $\Delta_{RI}(\mathcal{T}^{*}, \hat{\mathcal{T}}):=\frac{\|gr(\hat{\Tau}) \cap gr(\mathcal{T}^{*}) \| + \|ngr(\hat{\Tau}) \cap ngr(\mathcal{T}^{*}) \|}{T(T-1)}$ | [(C. Truong 2020, Sec.3)](https://www.sciencedirect.com/science/article/pii/S0165168419303494) |
| F1-Score | Precision is the proportion of predicted change points that are true change points. Recall is the proportion of true change points that are well predicted.  | $\Delta_{F1}(\mathcal{T}^{*},\hat{\mathcal{T}}):=2\times\frac{PREC(\mathcal{T}^{*},\hat{\mathcal{T}}) \times REC(\mathcal{T}^{*},\hat{\mathcal{T}})}{PREC(\mathcal{T}^{*},\hat{\mathcal{T}}) + REC(\mathcal{T}^{*},\hat{\mathcal{T}})}$ | [(C. Truong 2020, Sec.3)](https://www.sciencedirect.com/science/article/pii/S0165168419303494) |
|  | |  | |
<<<<<<< HEAD

=======
>>>>>>> e612f79c



## Implementation Libraries
| Authors | Repo URL | pypi name | Code Status Language | License Type | Maintained | Governance Model |
| ----------- | ----------- | ----------- | ----------- | ----------- | ----------- | ----------- |
| C. Truong, L. Oudre, N. Vayatis  | https://centre-borelli.github.io/ruptures-docs/ | [ruptures](https://pypi.org/project/ruptures/)  | python  | [BSD 2-Clause License](https://centre-borelli.github.io/ruptures-docs/#license) | yes |  |
|  |  |  |  |  |  |  |


## Papers to Review Prioritization:
1. [An Evaluation of Change Point Detection Algorithms](https://arxiv.org/pdf/2003.06222)
2. [Selective review of offline change point detection methods](https://doi.org/10.1016/j.sigpro.2019.107299)
3. [Papers with Code - Change Point Detection](https://paperswithcode.com/task/change-point-detection)
4. [A survey of methods for time series change point detection](https://link.springer.com/article/10.1007/s10115-016-0987-z)
5. [Semi-supervised Sequence Classification through Change Point Detection](https://ojs.aaai.org/index.php/AAAI/article/view/16814)<|MERGE_RESOLUTION|>--- conflicted
+++ resolved
@@ -3,43 +3,11 @@
 ## Meta Data
 | Algorithm | Literature | Hyperparameters |
 | ----------- | ----------- | ----------- |
-<<<<<<< HEAD
-|  |  |
-|  |  |
-
-
-## Abstract Typing
-Below is a table of cost functions that can be used for change point detection.
-Cost functions $c(y_{t_{k}.t_{k+1}})$ measure the goodness-of-fit of a subsignal $y_{t_{k}.t_{k+1}} = \{y_{t}\}$ [(C. Truong et.al 2020, Sec.2)](https://www.sciencedirect.com/science/article/pii/S0165168419303494).
-The quantitative criterion $V(\mathcal{T},y)$ must be minimized and is the sum of these cost functions:
-
-$$V(\mathcal{T},y) := \sum_{k=0}^{K} c(y_{t_{k}.t_{k+1}})$$
-
-| Cost Function | Algorithm/Model Subtype | Detection Type | Parametric/Non-parametric | Score? | Search Method | Label Annotation Present? | Learning Type | Learning Mode | Univariate | Multivariate | Online/Offline | Problem Type | Time Series scitype |
-| ----------- | ----------- | ----------- | ----------- | ----------- | ----------- | ----------- | ----------- | ----------- | ----------- | ----------- | ----------- | ----------- | ---------- |
-| $c_{i.i.d.}(y_{a.b})$ | maximum likelihood estimation | change point | parametric |  |  |  |  |  |  |  |  | offline |  |  |
-| $c_{L_{2}}(y_{a.b})$ | maximum likelihood estimation | change point | parametric |  |  |  |  |  |  |  |  | offline  |  |  |
-| $c_{\Sigma}(y_{a.b})$ | maximum likelihood estimation | change point | parametric |  |  |  |  |  |  |  |  | offline  |  |  |
-| $c_{Poisson}(y_{a.b})$ | maximum likelihood estimation | change point | parametric |  |  |  |  |  |  |  |  | offline |  |  |
-| $c_{linear}(y_{a.b})$ | piecewise linear regression | change point | parametric |  |  |  |  |  |  |  |  | offline |  |  |
-| $c_{linear,L_{1}}(y_{a.b})$ | piecewise linear regression | change point | parametric |  |  |  |  |  |  |  |  | offline  |  |  |
-| $c_{AR}(y_{a.b})$ | piecewise linear regression | change point | parametric |  |  |  |  |  |  |  |  | offline |  |  |
-| $c_{M}(y_{a.b})$| Mahalanobis-type metric | change point | parametric |  |  |  |  |  |  |  |  | offline |  |  |
-| $c_{\hat{F}}(y_{a.b})$ | non-parametric maximum likelihood estimation | change point | non-parametric |  |  |  |  |  |  |  |  | offline |  |  |
-| $c_{rank}(y_{a.b})$ | rank-based | change point | non-parametric |  |  |  |  |  |  |  |  | offline |  |  |
-| $c_{kernel}(y_{a.b})$ | kernel-based | change point | non-parametric |  |  |  |  |  |  |  |  | offline |  |  |
-| $c_{rbf}(y_{a.b})$ | kernel-based | change point | non-parametric |  |  |  |  |  |  |  |  | offline |  |  |
-| $c_{\mathcal{H},M}(y_{a.b})$ | kernel-based | change point | non-parametric |  |  |  |  |  |  |  |  | offline |  |  |
-| |  |  |  |  |  |  |  |  |  |  |  |  |  |
-
-
-=======
 | Binary Segmentation  |  |
 | Fused Lasso |  |
 | Opt |  |
 | Pelt |  |
 | Window |  |
->>>>>>> e612f79c
 
 * **Detection Type**: points, segments, both, something else
     * segment = (start time stamp, end time stamp)
@@ -92,10 +60,6 @@
 | Rand index | The average similarity between the predicted breakpoint set $\hat{\mathcal{T}}$ and the ground truth $\mathcal{T}^{*}$. An agreement is when a pair of indexes are in the same segment. | $\Delta_{RI}(\mathcal{T}^{*}, \hat{\mathcal{T}}):=\frac{\|gr(\hat{\Tau}) \cap gr(\mathcal{T}^{*}) \| + \|ngr(\hat{\Tau}) \cap ngr(\mathcal{T}^{*}) \|}{T(T-1)}$ | [(C. Truong 2020, Sec.3)](https://www.sciencedirect.com/science/article/pii/S0165168419303494) |
 | F1-Score | Precision is the proportion of predicted change points that are true change points. Recall is the proportion of true change points that are well predicted.  | $\Delta_{F1}(\mathcal{T}^{*},\hat{\mathcal{T}}):=2\times\frac{PREC(\mathcal{T}^{*},\hat{\mathcal{T}}) \times REC(\mathcal{T}^{*},\hat{\mathcal{T}})}{PREC(\mathcal{T}^{*},\hat{\mathcal{T}}) + REC(\mathcal{T}^{*},\hat{\mathcal{T}})}$ | [(C. Truong 2020, Sec.3)](https://www.sciencedirect.com/science/article/pii/S0165168419303494) |
 |  | |  | |
-<<<<<<< HEAD
-
-=======
->>>>>>> e612f79c
 
 
 
